from __future__ import absolute_import

import json
import os
import traceback
import uuid
<<<<<<< HEAD
from datetime import datetime
from glob import glob
from itertools import chain
from shutil import rmtree
=======
import os
>>>>>>> 04982c88

from celery.signals import before_task_publish
from celery.utils.log import get_task_logger
from celery import Task
from django.contrib.auth import get_user_model
from django.core.exceptions import ObjectDoesNotExist
from django.core.files import File
<<<<<<< HEAD
from django.db.models import When, Case, Value, F
=======
from django.conf import settings
>>>>>>> 04982c88
from django.http import HttpRequest
from django.utils import timezone

# Remove this
from six import StringIO

<<<<<<< HEAD
from src.conf.iniconf import settings
from src.server.oasisapi.files.models import RelatedFile
from src.server.oasisapi.files.views import handle_json_data
from src.server.oasisapi.schemas.serializers import ModelSettingsSerializer
from .models import AnalysisTaskStatus
from .task_controller import get_analysis_task_controller
=======
from tempfile import TemporaryFile
from urllib.request import urlopen
from urllib.parse import urlparse

from src.server.oasisapi.files.models import RelatedFile
from src.server.oasisapi.files.views import handle_json_data
from src.server.oasisapi.schemas.serializers import ModelParametersSerializer
>>>>>>> 04982c88

from ..celery import celery_app
logger = get_task_logger(__name__)


<<<<<<< HEAD
TaskId = str
PathStr = str
=======
def is_valid_url(url):
    if url:
        result = urlparse(url)
        return all([result.scheme, result.netloc]) and result.scheme in ['http', 'https']
    else:
        return False


def store_file(reference, content_type, creator):
    if is_valid_url(reference):
        # Download to a tmp location and pass the file refrence for storage
        response = urlopen(reference)
        fdata = response.read()

        # Find file name
        header_fname = response.headers.get('Content-Disposition', '').split('filename=')[-1]
        fname = header_fname if header_fname else os.path.basename(urlparse(reference).path)
        logger.info('Store file: {}'.format(fname))

        # Store in a temp file and upload
        with TemporaryFile() as tmp_file:
            tmp_file.write(fdata)
            tmp_file.seek(0)
            return RelatedFile.objects.create(
                file=File(tmp_file, name=fname),
                filename=fname,
                content_type=content_type,
                creator=creator,
            )

    else:
        # create RelatedFile object from filepath
        file_name = os.path.basename(reference) 
        file_path = os.path.join(
           settings.MEDIA_ROOT,
           file_name,
        )
        return RelatedFile.objects.create(
            file=file_path,
            filename=file_name,
            content_type=content_type,
            creator=creator,
        )


class LogTaskError(Task):
    # from gist https://gist.github.com/darklow/c70a8d1147f05be877c3
    def on_failure(self, exc, task_id, args, kwargs, einfo):
        try:
            self.handle_task_failure(exc, task_id, args, kwargs, einfo)
        except Exception as e:
            logger.info('Unhandled Exception in: {}'.format(self.name))
            logger.exception(str(e))

        super(LogTaskError, self).on_failure(exc, task_id, args, kwargs, einfo)

    def handle_task_failure(self, exc, task_id, args, kwargs, traceback):
        logger.info('name: {}'.format(self.name))
        logger.info('args: {}'.format(args))
        logger.info('kwargs: {}'.format(kwargs))
        logger.info('traceback: {}'.format(traceback))

        if self.name in ['record_run_analysis_result', 'record_generate_input_result']:
            _, analysis_pk, initiator_pk = args

            from .models import Analysis
            initiator = get_user_model().objects.get(pk=initiator_pk)
            analysis = Analysis.objects.get(pk=analysis_pk)
            random_filename = '{}.txt'.format(uuid.uuid4().hex)
            traceback_msg = "worker-monitor error:\n {}".format(traceback)
            analysis.task_finished = timezone.now()

            # Store status first, incase issue is in file storage
            if self.name == 'record_generate_input_result':
                analysis.status = Analysis.status_choices.INPUTS_GENERATION_ERROR
            if self.name == 'record_run_analysis_result':
                analysis.status = Analysis.status_choices.RUN_ERROR

            # Store Error to traceback file
            try:
                if self.name == 'record_generate_input_result':
                    with TemporaryFile() as tmp_file:
                        tmp_file.write(traceback_msg.encode('utf-8'))
                        analysis.input_generation_traceback_file = RelatedFile.objects.create(
                            file=File(tmp_file, name=random_filename),
                            filename=random_filename,
                            content_type='text/plain',
                            creator=initiator,
                        )

                if self.name == 'record_run_analysis_result':
                    with TemporaryFile() as tmp_file:
                        tmp_file.write(traceback_msg.encode('utf-8'))
                        analysis.run_traceback_file = RelatedFile.objects.create(
                            file=File(tmp_file, name=random_filename),
                            filename=random_filename,
                            content_type='text/plain',
                            creator=initiator,
                        )
                    if analysis.run_log_file:
                        analysis.run_log_file.delete()
                        analysis.run_log_file = None
                analysis.save()

            except Exception as e:
                # ensure error status is stored (if storage fails)
                analysis.save()
                raise e
>>>>>>> 04982c88


@celery_app.task(name='run_register_worker')
def run_register_worker(m_supplier, m_name, m_id, m_settings, m_version, m_conf):
    logger.info('model_supplier: {}, model_name: {}, model_id: {}'.format(m_supplier, m_name, m_id))
    try:
        from django.contrib.auth.models import User
        from src.server.oasisapi.analysis_models.models import AnalysisModel

        try:
            model = AnalysisModel.objects.get(
                model_id=m_name,
                supplier_id=m_supplier,
                version_id=m_id
            )
        except ObjectDoesNotExist:
            user = User.objects.get(username='admin')
            model = AnalysisModel.objects.create(
                model_id=m_name,
                supplier_id=m_supplier,
                version_id=m_id,
                creator=user
            )

        # Update model settings file
        if m_settings:
            try:
                request = HttpRequest()
                request.data = {**m_settings}
                request.method = 'post'
                request.user = model.creator
                handle_json_data(model, 'resource_file', request, ModelParametersSerializer)
                logger.info('Updated model settings')
            except Exception as e:
                logger.info('Failed to update model settings:')
                logger.exception(str(e))

        # Update the oasislmf config
        if m_conf:
            model.oasislmf_config = json.dumps(m_conf)

        # Update model version info
        if m_version:
            try:
                model.ver_ktools =  m_version['ktools']
                model.ver_oasislmf = m_version['oasislmf']
                model.ver_platform = m_version['platform']
                logger.info('Updated model versions')
            except Exception as e:
                logger.info('Failed to set model veriosns:')
                logger.exception(str(e))

<<<<<<< HEAD
        model.save()

=======
>>>>>>> 04982c88
    # Log unhandled execptions
    except Exception as e:
        logger.exception(str(e))
        logger.exception(model)

<<<<<<< HEAD
    
@celery_app.task(name='run_analysis_success')
def run_analysis_success(output_location, analysis_pk, initiator_pk):
    logger.warning('"run_analysis_success" is deprecated and should only be used to process tasks already on the queue.')
=======
@celery_app.task(name='set_task_status')
def set_task_status(analysis_pk, task_status):
    try:
        from .models import Analysis
        analysis = Analysis.objects.get(pk=analysis_pk)
        analysis.status = task_status
        analysis.save(update_fields=["status"])
        logger.info('Task Status Update: analysis_pk: {}, status: {}'.format(analysis_pk, task_status))
    except Exception as e:
        logger.error('Task Status Update: Failed')
        logger.exception(str(e))
>>>>>>> 04982c88


@celery_app.task(name='record_run_analysis_result', base=LogTaskError)
def record_run_analysis_result(res, analysis_pk, initiator_pk):
    output_location, traceback_location, log_location, return_code = res
    logger.info('output_location: {}, log_location: {}, traceback_location: {}, status: {}, analysis_pk: {}, initiator_pk: {}'.format(
        output_location, traceback_location, log_location, return_code, analysis_pk, initiator_pk))

    from .models import Analysis
    initiator = get_user_model().objects.get(pk=initiator_pk)
    analysis = Analysis.objects.get(pk=analysis_pk)
    analysis.status = Analysis.status_choices.RUN_COMPLETED if return_code == 0 else Analysis.status_choices.RUN_ERROR
    analysis.task_finished = timezone.now()

    # Store results
    if return_code == 0:
        analysis.output_file = store_file(output_location, 'application/gzip', initiator)


    elif analysis.output_file:
        analysis.output_file.delete()
        analysis.output_file = None

    # Store Ktools logs
    if log_location:
        analysis.run_log_file = store_file(log_location, 'application/gzip', initiator)
    elif analysis.run_log_file:
        analysis.run_log_file.delete()
        analysis.run_log_file = None

    # record the error file
    if traceback_location:
        analysis.run_traceback_file = store_file(traceback_location, 'text/plain', initiator)
    analysis.save()


@celery_app.task(name='record_generate_input_result', base=LogTaskError)
def record_generate_input_result(result, analysis_pk, initiator_pk):
    logger.info('result: {}, analysis_pk: {}, initiator_pk: {}'.format(
        result, analysis_pk, initiator_pk))

    from .models import Analysis
    (
        input_location,
        lookup_error_fp,
        lookup_success_fp,
        lookup_validation_fp,
        summary_levels_fp,
        traceback_fp,
        return_code,
    ) = result

    analysis = Analysis.objects.get(pk=analysis_pk)
    analysis.task_finished = timezone.now()
    initiator = get_user_model().objects.get(pk=initiator_pk)

    # SUCCESS
    if return_code == 0:
        analysis.status = Analysis.status_choices.READY
        analysis.input_file = store_file(input_location, 'application/gzip', initiator)
        analysis.lookup_errors_file = store_file(lookup_error_fp, 'text/csv', initiator)
        analysis.lookup_success_file = store_file(lookup_success_fp, 'text/csv', initiator)
        analysis.lookup_validation_file = store_file(lookup_validation_fp, 'application/json', initiator)
        analysis.summary_levels_file = store_file(summary_levels_fp, 'application/json', initiator)

    # FAILED
    else:
        analysis.status = Analysis.status_choices.INPUTS_GENERATION_ERROR
        # Delete previous output
        if analysis.input_file:
            ref = analysis.input_file
            analysis.input_file = None
            ref.delete()

        if analysis.lookup_errors_file:
            ref = analysis.lookup_errors_file
            analysis.lookup_errors_file = None
            ref.delete()

        if analysis.lookup_success_file:
            ref = analysis.lookup_success_file
            analysis.lookup_success_file = None
            ref.delete()

        if analysis.lookup_validation_file:
            ref = analysis.lookup_validation_file
            analysis.lookup_validation_file = None
            ref.delete()

        if analysis.summary_levels_file:
            ref = analysis.summary_levels_file
            analysis.summary_levels_file = None
            ref.delete()

        if analysis.input_generation_traceback_file:
            ref = analysis.input_generation_traceback_file
            analysis.input_generation_traceback_file = None
            ref.delete()

    # always store traceback
    if traceback_fp:
        analysis.input_generation_traceback_file = store_file(traceback_fp, 'text/plain', initiator)
        logger.info(analysis.input_generation_traceback_file)
    analysis.save()


@celery_app.task(name='record_run_analysis_failure')
def record_run_analysis_failure(analysis_pk, initiator_pk, traceback):
    logger.warning('"run_analysis_success" is deprecated and should only be used to process tasks already on the queue.')
    logger.info('analysis_pk: {}, initiator_pk: {}, traceback: {}'.format(
        analysis_pk, initiator_pk, traceback))

    try:
        from .models import Analysis

        analysis = Analysis.objects.get(pk=analysis_pk)
        analysis.status = Analysis.status_choices.RUN_ERROR
        analysis.task_finished = timezone.now()
        analysis.save()

        random_filename = '{}.txt'.format(uuid.uuid4().hex)
        with TemporaryFile() as tmp_file:
            tmp_file.write(traceback.encode('utf-8'))
            analysis.run_traceback_file = RelatedFile.objects.create(
                file=File(tmp_file, name=random_filename),
                filename=random_filename,
                content_type='text/plain',
                creator=get_user_model().objects.get(pk=initiator_pk),
            )

        # remove the current command log file
        if analysis.run_log_file:
            analysis.run_log_file.delete()
            analysis.run_log_file = None

<<<<<<< HEAD
        # record the error file
        if traceback_location:
            analysis.run_traceback_file = RelatedFile.objects.create(
                file=str(traceback_location),
                filename=str(traceback_location),
=======
        analysis.save()
    except Exception as e:
        logger.exception(str(e))


@celery_app.task(name='record_generate_input_failure')
def record_generate_input_failure(analysis_pk, initiator_pk, traceback):
    logger.info('analysis_pk: {}, initiator_pk: {}, traceback: {}'.format(
        analysis_pk, initiator_pk, traceback))
    try:
        from .models import Analysis

        analysis = Analysis.objects.get(pk=analysis_pk)
        analysis.status = Analysis.status_choices.INPUTS_GENERATION_ERROR
        analysis.task_finished = timezone.now()
        analysis.save()

        random_filename = '{}.txt'.format(uuid.uuid4().hex)
        with TemporaryFile() as tmp_file:
            tmp_file.write(traceback.encode('utf-8'))
            analysis.input_generation_traceback_file = RelatedFile.objects.create(
                file=File(tmp_file, name=random_filename),
                filename=random_filename,
>>>>>>> 04982c88
                content_type='text/plain',
                creator=get_user_model().objects.get(pk=initiator_pk),
            )

        analysis.save()
    except Exception as e:
        logger.exception(str(e))

## --- Deprecated tasks ---------------------------------------------------- ##

<<<<<<< HEAD
@celery_app.task(name='record_run_analysis_failure')
def record_run_analysis_failure(request, exc, traceback, analysis_pk, initiator_pk):
    logger.info('analysis_pk: {}, initiator_pk: {}, traceback: {}'.format(
        analysis_pk, initiator_pk, traceback))
=======
@celery_app.task(name='run_analysis_success')
def run_analysis_success(output_location, analysis_pk, initiator_pk):
    logger.warning('"run_analysis_success" is deprecated and should only be used to process tasks already on the queue.')

    logger.info('output_location: {}, analysis_pk: {}, initiator_pk: {}'.format(
        output_location, analysis_pk, initiator_pk))
>>>>>>> 04982c88

    try:
        from .models import Analysis
        analysis = Analysis.objects.get(pk=analysis_pk)
        analysis.status = Analysis.status_choices.RUN_COMPLETED
        analysis.task_finished = timezone.now()

        analysis.output_file = RelatedFile.objects.create(
            file=str(output_location),
            filename=str(output_location),
            content_type='application/gzip',
            creator=get_user_model().objects.get(pk=initiator_pk),
        )

        # Delete previous error trace
        if analysis.run_traceback_file:
            traceback = analysis.run_traceback_file
            analysis.run_traceback_file = None
            traceback.delete()

        analysis.save()
    except Exception as e:
        logger.exception(str(e))


<<<<<<< HEAD
@celery_app.task(bind=True, name='record_input_files')
def record_input_files(self, result, analysis_id=None, initiator_id=None, slug=None):
    record_sub_task_start.delay(analysis_id=analysis_id, task_slug=slug, task_id=self.request.id)
    logger.info('result: {}, analysis_id: {}, initiator_id: {}'.format(
        result, analysis_id, initiator_id))
    from .models import Analysis

    input_location = result.get('output_location')
    lookup_error_fp = result.get('lookup_error_location')
    lookup_success_fp = result.get('lookup_success_location')
    lookup_validation_fp = result.get('lookup_validation_location')
    summary_levels_fp = result.get('summary_levels_location')
    log_location = result.get('log_location')
    error_location = result.get('error_location')

    analysis = Analysis.objects.get(pk=analysis_id)
    analysis.status = Analysis.status_choices.READY
    analysis.task_finished = timezone.now()

    analysis.input_file = RelatedFile.objects.create(
        file=str(input_location),
        filename=str(input_location),
        content_type='application/gzip',
        creator=get_user_model().objects.get(pk=initiator_id),
    )
    analysis.lookup_errors_file = RelatedFile.objects.create(
        file=str(lookup_error_fp),
        filename=str('keys-errors.csv'),
        content_type='text/csv',
        creator=get_user_model().objects.get(pk=initiator_id),
    )
    analysis.lookup_success_file = RelatedFile.objects.create(
        file=str(lookup_success_fp),
        filename=str('gul_summary_map.csv'),
        content_type='text/csv',
        creator=get_user_model().objects.get(pk=initiator_id),
    )
    analysis.lookup_validation_file = RelatedFile.objects.create(
        file=str(lookup_validation_fp),
        filename=str('exposure_summary_report.json'),
        content_type='application/json',
        creator=get_user_model().objects.get(pk=initiator_id),
    )

    analysis.summary_levels_file = RelatedFile.objects.create(
        file=str(summary_levels_fp),
        filename=str('exposure_summary_levels.json'),
        content_type='application/json',
        creator=get_user_model().objects.get(pk=initiator_id),
    )

    # Delete previous error trace and create the new one if set
    if analysis.input_generation_traceback_file:
        traceback = analysis.input_generation_traceback_file
        analysis.input_generation_traceback_file = None
        traceback.delete()

    traceback_content = ''
    if log_location:
        with open(log_location, 'r') as f:
            traceback_content += f.read()

    if error_location:
        with open(error_location, 'w') as f:
            traceback_content += f.read()

    if traceback_content:
        traceback_filename = '{}.txt'.format(uuid.uuid4().hex)
        analysis.input_generation_traceback_file = RelatedFile.objects.create(
            file=File(StringIO(traceback_content), traceback_filename),
            filename=traceback_filename,
            content_type='text/plain',
            creator_id=initiator_id,
=======

@celery_app.task(name='generate_input_success')
def generate_input_success(result, analysis_pk, initiator_pk):
    logger.warning('"generate_input_success" is deprecated and should only be used to process tasks already on the queue.')

    logger.info('result: {}, analysis_pk: {}, initiator_pk: {}'.format(
        result, analysis_pk, initiator_pk))
    try:
        from .models import Analysis
        (
            input_location,
            lookup_error_fp,
            lookup_success_fp,
            lookup_validation_fp,
            summary_levels_fp,
        ) = result

        analysis = Analysis.objects.get(pk=analysis_pk)
        analysis.status = Analysis.status_choices.READY
        analysis.task_finished = timezone.now()

        analysis.input_file = RelatedFile.objects.create(
            file=str(input_location),
            filename=str(input_location),
            content_type='application/gzip',
            creator=get_user_model().objects.get(pk=initiator_pk),
        )
        analysis.lookup_errors_file = RelatedFile.objects.create(
            file=str(lookup_error_fp),
            filename=str('keys-errors.csv'),
            content_type='text/csv',
            creator=get_user_model().objects.get(pk=initiator_pk),
        )
        analysis.lookup_success_file = RelatedFile.objects.create(
            file=str(lookup_success_fp),
            filename=str('gul_summary_map.csv'),
            content_type='text/csv',
            creator=get_user_model().objects.get(pk=initiator_pk),
        )
        analysis.lookup_validation_file = RelatedFile.objects.create(
            file=str(lookup_validation_fp),
            filename=str('exposure_summary_report.json'),
            content_type='application/json',
            creator=get_user_model().objects.get(pk=initiator_pk),
>>>>>>> 04982c88
        )

    analysis.save()

<<<<<<< HEAD
    return result


@celery_app.task(name='record_generate_input_failure')
def record_generate_input_failure(request, exc, traceback, analysis_pk, initiator_pk):
    logger.info('analysis_pk: {}, initiator_pk: {}, traceback: {}'.format(
        analysis_pk, initiator_pk, traceback))
    try:
        from .models import Analysis

        analysis = Analysis.objects.get(pk=analysis_pk)
        analysis.status = Analysis.status_choices.INPUTS_GENERATION_ERROR
        analysis.task_finished = timezone.now()

        random_filename = '{}.txt'.format(uuid.uuid4().hex)
        analysis.input_generation_traceback_file = RelatedFile.objects.create(
            file=File(StringIO(traceback), name=random_filename),
            filename=random_filename,
            content_type='text/plain',
            creator=get_user_model().objects.get(pk=initiator_pk),
        )
=======
        # Delete previous error trace
        if analysis.input_generation_traceback_file:
            traceback = analysis.input_generation_traceback_file
            analysis.input_generation_traceback_file = None
            traceback.delete()
>>>>>>> 04982c88

        analysis.save()
    except Exception as e:
        logger.exception(str(e))


@celery_app.task(name='start_input_generation_task')
def start_input_generation_task(analysis_pk, initiator_pk):
    from .models import Analysis
    analysis = Analysis.objects.get(pk=analysis_pk)
    initiator = get_user_model().objects.get(pk=initiator_pk)

    get_analysis_task_controller().generate_inputs(analysis, initiator)

    analysis.status = Analysis.status_choices.INPUTS_GENERATION_STARTED
    analysis.save()


@celery_app.task(name='start_loss_generation_task')
def start_loss_generation_task(analysis_pk, initiator_pk):
    from .models import Analysis
    analysis = Analysis.objects.get(pk=analysis_pk)
    initiator = get_user_model().objects.get(pk=initiator_pk)

    get_analysis_task_controller().generate_losses(analysis, initiator)

    analysis.status = Analysis.status_choices.RUN_STARTED
    analysis.save()


@celery_app.task(bind=True, name='record_sub_task_start')
def record_sub_task_start(self, analysis_id=None, task_slug=None, task_id=None):
    _now = timezone.now()

    AnalysisTaskStatus.objects.filter(
        analysis_id=analysis_id,
        slug=task_slug
    ).update(
        task_id=task_id,
        start_time=Case(
            When(
                start_time__isnull=True,
                then=Value(_now),
            ),
            default=F('start_time')
        ),
        status=Case(
            When(
                status=AnalysisTaskStatus.status_choices.QUEUED,
                then=Value(AnalysisTaskStatus.status_choices.STARTED),
            ),
            default=F('status')
        )
    )


@celery_app.task(bind=True, name='record_sub_task_success')
def record_sub_task_success(self, res, analysis_id=None, initiator_id=None, task_slug=None):
    log_location = res.get('log_location')
    error_location = res.get('error_location')

    task_id = self.request.parent_id
    AnalysisTaskStatus.objects.filter(
        slug=task_slug,
        analysis_id=analysis_id,
    ).update(
        task_id=task_id,
        status=AnalysisTaskStatus.status_choices.COMPLETED,
        end_time=timezone.now(),
        output_log=None if not log_location else RelatedFile.objects.create(
            file=str(log_location),
            filename='{}-output.log'.format(task_id),
            content_type='text/plain',
            creator_id=initiator_id,
        ),
        error_log=None if not error_location else RelatedFile.objects.create(
            file=str(error_location),
            filename='{}-error.log'.format(task_id),
            content_type='text/plain',
            creator_id=initiator_id,
        )
    )


@celery_app.task(bind=True, name='record_sub_task_failure')
def record_sub_task_failure(self, request, exc, traceback, analysis_id=None, initiator_id=None, task_slug=None):
    task_id = self.request.parent_id
    AnalysisTaskStatus.objects.filter(
        slug=task_slug,
        analysis_id=analysis_id,
    ).update(
        task_id=task_id,
        status=AnalysisTaskStatus.status_choices.ERROR,
        end_time=timezone.now(),
        error_log=RelatedFile.objects.create(
            file=File(StringIO(traceback), name='{}.log'.format(uuid.uuid4())),
            filename='{}-error.log'.format(task_id),
            content_type='text/plain',
            creator_id=initiator_id,
        )
    )


@celery_app.task(bind=True, name='chord_error_callback')
def chord_error_callback(self, analysis_id):
    unfinished_statuses = [AnalysisTaskStatus.status_choices.QUEUED, AnalysisTaskStatus.status_choices.STARTED]
    ids_to_revoke = AnalysisTaskStatus.objects.filter(
        analysis_id=analysis_id,
        status__in=unfinished_statuses,
    ).values_list('task_id', flat=True)

    celery_app.control.revoke(set(ids_to_revoke), terminate=True)

    AnalysisTaskStatus.objects.filter(
        status__in=unfinished_statuses,
        analysis_id=analysis_id
    ).update(
        status=AnalysisTaskStatus.status_choices.CANCELLED,
        end_time=timezone.now(),
    )


@celery_app.task(bind=True, name='cleanup_input_generation_on_error')
def cleanup_input_generation_on_error(self, analysis_pk, *args, **kwargs):
    media_root = settings.get('worker', 'media_root')
    directories = chain(
        glob(os.path.join(media_root, f'input-generation-oasis-files-dir-{analysis_pk}-*')),
        glob(os.path.join(media_root, f'input-generation-input-data-dir-{analysis_pk}-*')),
    )

    for p in directories:
        rmtree(p)


@before_task_publish.connect
def mark_task_as_queued_receiver(*args, headers=None, body=None, **kwargs):
    analysis_id = body[1].get('analysis_id')
    slug = body[1].get('slug')

    if analysis_id and slug:
        mark_task_as_queued(analysis_id, slug, headers['id'], timezone.now().timestamp())


@celery_app.task(name='mark_task_as_queued')
def mark_task_as_queued(analysis_id, slug, task_id, dt):
    AnalysisTaskStatus.objects.filter(
        analysis_id=analysis_id,
        slug=slug,
    ).update(
        task_id=task_id,
        status=AnalysisTaskStatus.status_choices.QUEUED,
        queue_time=datetime.fromtimestamp(dt, tz=timezone.utc),
    )<|MERGE_RESOLUTION|>--- conflicted
+++ resolved
@@ -4,14 +4,10 @@
 import os
 import traceback
 import uuid
-<<<<<<< HEAD
 from datetime import datetime
 from glob import glob
 from itertools import chain
 from shutil import rmtree
-=======
-import os
->>>>>>> 04982c88
 
 from celery.signals import before_task_publish
 from celery.utils.log import get_task_logger
@@ -19,42 +15,30 @@
 from django.contrib.auth import get_user_model
 from django.core.exceptions import ObjectDoesNotExist
 from django.core.files import File
-<<<<<<< HEAD
 from django.db.models import When, Case, Value, F
-=======
 from django.conf import settings
->>>>>>> 04982c88
 from django.http import HttpRequest
 from django.utils import timezone
 
 # Remove this
 from six import StringIO
 
-<<<<<<< HEAD
-from src.conf.iniconf import settings
 from src.server.oasisapi.files.models import RelatedFile
 from src.server.oasisapi.files.views import handle_json_data
 from src.server.oasisapi.schemas.serializers import ModelSettingsSerializer
 from .models import AnalysisTaskStatus
 from .task_controller import get_analysis_task_controller
-=======
 from tempfile import TemporaryFile
 from urllib.request import urlopen
 from urllib.parse import urlparse
 
-from src.server.oasisapi.files.models import RelatedFile
-from src.server.oasisapi.files.views import handle_json_data
-from src.server.oasisapi.schemas.serializers import ModelParametersSerializer
->>>>>>> 04982c88
-
 from ..celery import celery_app
 logger = get_task_logger(__name__)
 
 
-<<<<<<< HEAD
 TaskId = str
 PathStr = str
-=======
+
 def is_valid_url(url):
     if url:
         result = urlparse(url)
@@ -163,7 +147,6 @@
                 # ensure error status is stored (if storage fails)
                 analysis.save()
                 raise e
->>>>>>> 04982c88
 
 
 @celery_app.task(name='run_register_worker')
@@ -216,34 +199,17 @@
                 logger.info('Failed to set model veriosns:')
                 logger.exception(str(e))
 
-<<<<<<< HEAD
         model.save()
 
-=======
->>>>>>> 04982c88
     # Log unhandled execptions
     except Exception as e:
         logger.exception(str(e))
         logger.exception(model)
 
-<<<<<<< HEAD
     
 @celery_app.task(name='run_analysis_success')
 def run_analysis_success(output_location, analysis_pk, initiator_pk):
     logger.warning('"run_analysis_success" is deprecated and should only be used to process tasks already on the queue.')
-=======
-@celery_app.task(name='set_task_status')
-def set_task_status(analysis_pk, task_status):
-    try:
-        from .models import Analysis
-        analysis = Analysis.objects.get(pk=analysis_pk)
-        analysis.status = task_status
-        analysis.save(update_fields=["status"])
-        logger.info('Task Status Update: analysis_pk: {}, status: {}'.format(analysis_pk, task_status))
-    except Exception as e:
-        logger.error('Task Status Update: Failed')
-        logger.exception(str(e))
->>>>>>> 04982c88
 
 
 @celery_app.task(name='record_run_analysis_result', base=LogTaskError)
@@ -379,60 +345,25 @@
             analysis.run_log_file.delete()
             analysis.run_log_file = None
 
-<<<<<<< HEAD
         # record the error file
         if traceback_location:
             analysis.run_traceback_file = RelatedFile.objects.create(
                 file=str(traceback_location),
                 filename=str(traceback_location),
-=======
+                content_type='text/plain',
+                creator=get_user_model().objects.get(pk=initiator_pk),
+            )
+
         analysis.save()
     except Exception as e:
         logger.exception(str(e))
 
-
-@celery_app.task(name='record_generate_input_failure')
-def record_generate_input_failure(analysis_pk, initiator_pk, traceback):
-    logger.info('analysis_pk: {}, initiator_pk: {}, traceback: {}'.format(
-        analysis_pk, initiator_pk, traceback))
-    try:
-        from .models import Analysis
-
-        analysis = Analysis.objects.get(pk=analysis_pk)
-        analysis.status = Analysis.status_choices.INPUTS_GENERATION_ERROR
-        analysis.task_finished = timezone.now()
-        analysis.save()
-
-        random_filename = '{}.txt'.format(uuid.uuid4().hex)
-        with TemporaryFile() as tmp_file:
-            tmp_file.write(traceback.encode('utf-8'))
-            analysis.input_generation_traceback_file = RelatedFile.objects.create(
-                file=File(tmp_file, name=random_filename),
-                filename=random_filename,
->>>>>>> 04982c88
-                content_type='text/plain',
-                creator=get_user_model().objects.get(pk=initiator_pk),
-            )
-
-        analysis.save()
-    except Exception as e:
-        logger.exception(str(e))
-
 ## --- Deprecated tasks ---------------------------------------------------- ##
 
-<<<<<<< HEAD
 @celery_app.task(name='record_run_analysis_failure')
 def record_run_analysis_failure(request, exc, traceback, analysis_pk, initiator_pk):
     logger.info('analysis_pk: {}, initiator_pk: {}, traceback: {}'.format(
         analysis_pk, initiator_pk, traceback))
-=======
-@celery_app.task(name='run_analysis_success')
-def run_analysis_success(output_location, analysis_pk, initiator_pk):
-    logger.warning('"run_analysis_success" is deprecated and should only be used to process tasks already on the queue.')
-
-    logger.info('output_location: {}, analysis_pk: {}, initiator_pk: {}'.format(
-        output_location, analysis_pk, initiator_pk))
->>>>>>> 04982c88
 
     try:
         from .models import Analysis
@@ -458,7 +389,6 @@
         logger.exception(str(e))
 
 
-<<<<<<< HEAD
 @celery_app.task(bind=True, name='record_input_files')
 def record_input_files(self, result, analysis_id=None, initiator_id=None, slug=None):
     record_sub_task_start.delay(analysis_id=analysis_id, task_slug=slug, task_id=self.request.id)
@@ -532,57 +462,10 @@
             filename=traceback_filename,
             content_type='text/plain',
             creator_id=initiator_id,
-=======
-
-@celery_app.task(name='generate_input_success')
-def generate_input_success(result, analysis_pk, initiator_pk):
-    logger.warning('"generate_input_success" is deprecated and should only be used to process tasks already on the queue.')
-
-    logger.info('result: {}, analysis_pk: {}, initiator_pk: {}'.format(
-        result, analysis_pk, initiator_pk))
-    try:
-        from .models import Analysis
-        (
-            input_location,
-            lookup_error_fp,
-            lookup_success_fp,
-            lookup_validation_fp,
-            summary_levels_fp,
-        ) = result
-
-        analysis = Analysis.objects.get(pk=analysis_pk)
-        analysis.status = Analysis.status_choices.READY
-        analysis.task_finished = timezone.now()
-
-        analysis.input_file = RelatedFile.objects.create(
-            file=str(input_location),
-            filename=str(input_location),
-            content_type='application/gzip',
-            creator=get_user_model().objects.get(pk=initiator_pk),
-        )
-        analysis.lookup_errors_file = RelatedFile.objects.create(
-            file=str(lookup_error_fp),
-            filename=str('keys-errors.csv'),
-            content_type='text/csv',
-            creator=get_user_model().objects.get(pk=initiator_pk),
-        )
-        analysis.lookup_success_file = RelatedFile.objects.create(
-            file=str(lookup_success_fp),
-            filename=str('gul_summary_map.csv'),
-            content_type='text/csv',
-            creator=get_user_model().objects.get(pk=initiator_pk),
-        )
-        analysis.lookup_validation_file = RelatedFile.objects.create(
-            file=str(lookup_validation_fp),
-            filename=str('exposure_summary_report.json'),
-            content_type='application/json',
-            creator=get_user_model().objects.get(pk=initiator_pk),
->>>>>>> 04982c88
         )
 
     analysis.save()
 
-<<<<<<< HEAD
     return result
 
 
@@ -604,13 +487,6 @@
             content_type='text/plain',
             creator=get_user_model().objects.get(pk=initiator_pk),
         )
-=======
-        # Delete previous error trace
-        if analysis.input_generation_traceback_file:
-            traceback = analysis.input_generation_traceback_file
-            analysis.input_generation_traceback_file = None
-            traceback.delete()
->>>>>>> 04982c88
 
         analysis.save()
     except Exception as e:
@@ -735,7 +611,7 @@
 
 @celery_app.task(bind=True, name='cleanup_input_generation_on_error')
 def cleanup_input_generation_on_error(self, analysis_pk, *args, **kwargs):
-    media_root = settings.get('worker', 'media_root')
+    media_root = settings.MEDIA_ROOT
     directories = chain(
         glob(os.path.join(media_root, f'input-generation-oasis-files-dir-{analysis_pk}-*')),
         glob(os.path.join(media_root, f'input-generation-input-data-dir-{analysis_pk}-*')),
