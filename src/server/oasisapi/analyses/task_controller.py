--- conflicted
+++ resolved
@@ -54,188 +54,6 @@
 
         return sig
 
-<<<<<<< HEAD
-=======
-    #
-    # Generate inputs
-    #
-
-    @classmethod
-    def get_generate_inputs_queue(cls, analysis: 'Analysis', initiator: User) -> str:
-        """
-        Gets the name of the queue to send the input generation tasks to.
-
-        :param analysis: The analysis to generate input data for
-        :param initiator: The user who initiated the task
-
-        :return: The name of the queue
-        """
-        return str(analysis.model)
-
-    @classmethod
-    def get_generate_inputs_task_name(cls, analysis: 'Analysis', initiator: User) -> str:
-        """
-        Gets the name of the task to call to generate input data for an analysis
-
-        :param analysis: The analysis to generate input data for
-        :param initiator: The user who initiated the task
-
-        :return: The name of the task
-        """
-        return cls.GENERATE_INPUTS_TASK_NAME
-
-    @classmethod
-    def get_generate_inputs_tasks_params(cls, analysis: 'Analysis', initiator: User) -> Union[List[TaskParams], TaskParams]:
-        """
-        Gets a list of args to pass to the input generation task. This should return
-        a list of `TaskParams` or a `TaskParams` object containing the positional and keyword
-        arguments for the task(s).
-
-        If a list is returned each entry in the list will instantiate a task in a chord which
-        will be collated.
-
-        :param analysis: The analysis to generate input data for
-        :param initiator: The user who initiated the task
-
-        :return: The name of the queue
-        """
-        loc_file = analysis.portfolio.location_file.get_link()
-        acc_file = analysis.portfolio.accounts_file.get_link()
-        info_file = analysis.portfolio.reinsurance_info_file.get_link()
-        scope_file = analysis.portfolio.reinsurance_scope_file.get_link()
-        settings_file = analysis.settings_file.get_link()
-        complex_data_files = analysis.create_complex_model_data_file_dicts()
-
-        return TaskParams(
-            loc_file=loc_file,
-            acc_file=acc_file,
-            info_file=info_file,
-            scope_file=scope_file,
-            settings_file=settings_file,
-            complex_data_files=complex_data_files,
-        )
-
-    @classmethod
-    def generate_inputs(cls, analysis: 'Analysis', initiator: User):
-        """
-        Sends the input generation tasks to the model worker.
-
-        :param analysis: The analysis to generate input data for
-        :param initiator: The user who initiated the task
-        """
-        from src.server.oasisapi.analyses.models import AnalysisTaskStatus
-
-        queue = cls.get_generate_inputs_queue(analysis, initiator)
-        params = cls.get_generate_inputs_tasks_params(analysis, initiator)
-
-        # delete all statuses so that new ones can me created
-        analysis.sub_task_statuses.all().delete()
-        AnalysisTaskStatus.objects.create_statuses(
-            AnalysisTaskStatus(
-                analysis=analysis,
-                slug=f'input-generation-{idx}',
-                name=f'Input Generation {idx}',
-            )
-            for idx, p in enumerate(params if isinstance(params, Iterable) else [params])
-        )
-
-        cls._start(
-            analysis,
-            initiator,
-            queue,
-            cls.get_generate_inputs_task_name(analysis, initiator),
-            params,
-            cls.get_generate_inputs_results_callback(analysis, initiator),
-            cls.get_generate_inputs_error_callback(analysis, initiator),
-        )
-
-    @classmethod
-    def get_generate_inputs_results_callback(cls, analysis: 'Analysis', initiator: User):
-        """
-        Generates a signature for recording the generated inputs against the analysis.
-        This should be linked to the input generation task.
-
-        :param analysis: The analysis to generate input data for
-        :param initiator: The user who initiated the task
-
-        :return: The signature for the input recording task.
-        """
-        return signature(
-            'record_generate_input_result',
-            args=(analysis.pk, initiator.pk),
-        )
-
-    @classmethod
-    def get_generate_inputs_error_callback(cls, analysis: 'Analysis', initiator: User):
-        """
-        Generates a signature for recording errors in the input generation process.
-        This should be linked as the error callback to the input generation task.
-
-        :param analysis: The analysis to generate input data for
-        :param initiator: The user who initiated the task
-
-        :return: The signature for the error recording task.
-        """
-        return signature(
-            'record_generate_inputs_failure',
-            args=(analysis.pk, initiator.pk),
-        )
-
-    #
-    # loss generation
-    #
-
-    @classmethod
-    def get_generate_losses_queue(cls, analysis: 'Analysis', initiator: User) -> str:
-        """
-        Gets the name of the queue to send the loss generation tasks to.
-
-        :param analysis: The analysis to generate loss data for
-        :param initiator: The user who initiated the task
-
-        :return: The name of the queue
-        """
-        return str(analysis.model)
-
-    @classmethod
-    def get_generate_losses_task_name(cls, analysis: 'Analysis', initiator: User) -> str:
-        """
-        Gets the name of the task to call to generate loss data for an analysis
-
-        :param analysis: The analysis to generate loss data for
-        :param initiator: The user who initiated the task
-
-        :return: The name of the task
-        """
-        return cls.GENERATE_LOSSES_TASK_NAME
-
-    @classmethod
-    def get_generate_losses_tasks_params(cls, analysis: 'Analysis', initiator: User) -> Union[List[TaskParams], TaskParams]:
-        """
-        Gets a list of args to pass to the loss generation task. This should return
-        a list of `TaskParams` or a `TaskParams` object containing the positional and keyword
-        arguments for the task(s).
-
-        If a list is returned each entry in the list will instantiate a task in a chord which
-        will be collated.
-
-        :param analysis: The analysis to generate input data for
-        :param initiator: The user who initiated the task
-
-        :return: The name of the queue
-        """
-        complex_data_files = [
-            {STORED_FILENAME: f.get_filestore(), ORIGINAL_FILENAME: f.get_filename()}
-            for f in analysis.complex_model_data_files.all()
-        ]
-
-        return TaskParams(
-            input_location=analysis.input_file.get_link(),
-            analysis_settings_file=analysis.settings_file.get_link(),
-            complex_data_files=complex_data_files or None
-        )
-
->>>>>>> d379fd3e
     @classmethod
     def get_subtask_status(cls, analysis: 'Analysis', name: str, slug: str, queue_name: str) -> 'AnalysisTaskStatus':
         """
@@ -247,20 +65,6 @@
         :param queue_name: The name of the queue the task is sent to
         :return: An uncommitted AnalysisTaskStatus object representing the task
         """
-<<<<<<< HEAD
-=======
-        return signature(
-            'record_run_analysis_failure',
-            args=(analysis.pk, initiator.pk),
-        )
-
-
-class ChunkedController(BaseController):
-    INPUT_GENERATION_CHUNK_SIZE = settings.getint('worker', 'INPUT_GENERATION_CHUNK_SIZE', fallback=1)
-
-    @classmethod
-    def get_subtask_status(cls, analysis: 'Analysis', name: str, slug: str, queue_name: str) -> 'AnalysisTaskStatus':
->>>>>>> d379fd3e
         from src.server.oasisapi.analyses.models import AnalysisTaskStatus
 
         return AnalysisTaskStatus(
@@ -426,19 +230,11 @@
                 queue,
                 TaskParams(
                     loc_file=analysis.portfolio.location_file.get_link(),
-<<<<<<< HEAD
-                    acc_file=analysis.portfolio.accounts_file.get_link(),
-                    info_file=analysis.portfolio.reinsurance_info_file.get_link(),
-                    scope_file=analysis.portfolio.reinsurance_scope_file.get_link(),
-                    settings_file=analysis.settings_file.get_link(),
-                    complex_data_files=analysis.create_complex_model_data_file_dicts() or None,
-=======
                     acc_file=analysis.portfolio.accounts_file.get_link() if analysis.portfolio.accounts_file else None,
                     info_file=analysis.portfolio.reinsurance_info_file.get_link() if analysis.portfolio.reinsurance_info_file else None,
                     scope_file=analysis.portfolio.reinsurance_scope_file.get_link() if analysis.portfolio.reinsurance_scope_file else None,
                     settings_file=analysis.settings_file.get_link() if analysis.settings_file else None,
                     complex_data_files=analysis.create_complex_model_data_file_dicts(),
->>>>>>> d379fd3e
                 )
             ),
             cls.get_subtask_statuses_and_signature(
