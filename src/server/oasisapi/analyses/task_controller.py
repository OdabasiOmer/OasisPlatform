--- conflicted
+++ resolved
@@ -253,27 +253,6 @@
                     **base_kwargs,
                 ),
             ),
-<<<<<<< HEAD
-            #cls.get_subtask_statuses_and_signature(
-            #    'prepare_inputs_directory',
-            #    analysis,
-            #    initiator,
-            #    'Prepare input directory',
-            #    'prepare-input-directory',
-            #    queue,
-            #),
-=======
-            cls.get_subtask_statuses_and_signature(
-                'prepare_inputs_directory',
-                analysis,
-                initiator,
-                data_dir_suffix,
-                'Prepare input directory',
-                'prepare-input-directory',
-                queue,
-                TaskParams(**base_kwargs),
-            ),
->>>>>>> a1e89dcc
             cls.get_subchord_statuses_and_signature(
                 'prepare_keys_file_chunk',
                 analysis,
