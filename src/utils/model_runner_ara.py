<<<<<<< HEAD
#! /usr/bin/python

import os
import sys
import json
import logging
from multiprocessing import cpu_count
import certifi
import requests
import argparse
import inspect
import shutil

CURRENT_DIRECTORY = \
    os.path.dirname(os.path.abspath(inspect.getfile(inspect.currentframe())))
sys.path.append(os.path.join(CURRENT_DIRECTORY, ".."))

from model_execution import model_runner_ara, ara_session_utils

'''
Funcitionaity for calling ARA apis to genererate Hurloss
event footprints and vulneravility matrices.

API 1a -

API 1b -

API 2 -

API 3 -

API 1c -


The following acronyms are used:
EA - exposure area perils
EF - event footprint
VM - vulnerability matrix
'''
parser = argparse.ArgumentParser(description='Run ARA Hurloss.')

parser.add_argument('-i', '--ara_server_ip',
                    type=str,
                    required=True,
                    help="The IP address of the ARA server.")
parser.add_argument('-u', '--upx_file',
                    type=str,
                    default = "",
                    help="The UPX file containing the exposure data.")
parser.add_argument('-a', '--analysis_settings_json',
                    type=str,
                    required=True,
                    help="The analysis settings JSON file.")
parser.add_argument('-d', '--analysis_root_directory',
                    type=str,
                    default=os.getcwd(),
                    help="The analysis root directory.")
parser.add_argument('-p', '--number_of_partitions',
                    type=int,
                    default=-1,
                    help="The number of processes to use. " +
                    "Defaults to the number of available cores.")
parser.add_argument('-n', '--number_of_ara_server_cores',
                    type=int,
                    default=12,
                    help="The number of ARA server cores. " +
                    "Defaults to 12.")
parser.add_argument('-c', '--command_debug_file',
                    type=str,
                    default='',
                    help="Debug file for the generated commands.")
parser.add_argument('-v', '--verbose',
                    action='store_true',
                    help='Verbose logging.')

args = parser.parse_args()

ara_server_ip = args.ara_server_ip
upx_file = args.upx_file
analysis_settings_json = args.analysis_settings_json
number_of_partitions = args.number_of_partitions
api3_ef_request_concurency = args.number_of_ara_server_cores
command_debug_file = args.command_debug_file
do_verbose = args.verbose
analysis_root_directory = args.analysis_root_directory

do_create_session = True
if upx_file == "":
    do_create_session = False

do_command_output = not command_debug_file == ''

script_root_directory = \
    os.path.dirname(os.path.abspath(inspect.getfile(inspect.currentframe())))


def log_command(command):
    ''' Log a command '''
    pass


if do_verbose:
    log_level = logging.DEBUG
    log_format = '%(asctime)s - %(name)s - %(levelname)s - %(message)s'
else:
    log_level = logging.INFO
    log_format = ' %(message)s'

logging.basicConfig(stream=sys.stdout, level=log_level, format=log_format)

original_directory = os.getcwd()

try:

    logging.info("Do create session: {}".format(do_create_session))

    # Set the number of partitions
    if number_of_partitions == -1:
        number_of_partitions = cpu_count()
    if not os.path.exists(analysis_settings_json):
        raise Exception(
            'Analysis settings file does not exist:{}'
            .format(analysis_settings_json))

    if not os.path.exists(analysis_root_directory):
        raise Exception(
            'Analysis root directory does not exist:{}'
            .format(analysis_root_directory))
    analysis_root_directory = os.path.abspath(analysis_root_directory)

    if command_debug_file:
        fully_qualified_command_debug_file = \
            os.path.abspath(command_debug_file)
        with open(fully_qualified_command_debug_file, "w") as file:
            file.writelines("#!/bin/sh" + os.linesep)

        def log_command(command):
            with open(fully_qualified_command_debug_file, "a") as file:
                file.writelines(command + os.linesep)

    # Parse the analysis settings file
    with open(analysis_settings_json) as file:
        analysis_settings = json.load(file)['analysis_settings']

    data_directory = os.path.join(analysis_root_directory, "data")
    working_directory = os.path.join(analysis_root_directory, "working")

    if os.path.exists(working_directory):
        shutil.rmtree(working_directory)
    os.mkdir(working_directory)

    if os.path.exists(data_directory):
        shutil.rmtree(data_directory)
    os.mkdir(data_directory)

    url = 'https://{0}/oasis/'.format(ara_server_ip)
    upx_file = upx_file

    verify_string = False
    verify_mode = ""
    if verify_mode == "certifi":
        verify_string = certifi.where()

    if not verify_string:
        requests.packages.urllib3.disable_warnings()

    model_settings = analysis_settings["model_settings"]
    session_id = model_settings["session_id"]
    do_wind = bool(model_settings["peril_wind"])
    do_stormsurge = bool(model_settings["peril_surge"])
    do_demand_surge = bool(model_settings["demand_surge"])
    leakage_factor = float(model_settings["leakage_factor"])
    event_set_type = model_settings["event_set"]

    logging.info("Session ID: {}".format(session_id))
    logging.info("Do wind: {}".format(do_wind))    
    logging.info("Do surge: {}".format(do_stormsurge))
    
    if do_create_session:
        session_id = ara_session_utils.create_session(
                        url, upx_file, verify_string, do_stormsurge, data_directory)
        analysis_settings['session_id'] = session_id

    ea_wind_filename = os.path.join(
        data_directory, 'EA_Wind_Chunk_1.csv')
    ea_surge_filename = os.path.join(
        data_directory, 'EA_StormSurge_Chunk_1.csv')

    model_runner_ara.do_api2(url, session_id, event_set_type, do_stormsurge,
            ea_wind_filename, ea_surge_filename, verify_string)

    model_runner_ara.do_api3_vm(url, session_id, event_set_type, do_stormsurge,
               data_directory, "testVM.tar.gz", verify_string)

    model_runner_ara.do_api3_ef(number_of_partitions, api3_ef_request_concurency,
                                session_id, event_set_type, url, data_directory,
                                verify_string, model_runner_ara.PERIL_WIND)

    if do_stormsurge:
        model_runner_ara.do_api3_ef(number_of_partitions, api3_ef_request_concurency,
                                    session_id, event_set_type, url, data_directory,
                                    verify_string, model_runner_ara.PERIL_STORMSURGE)

    if do_create_session:
        model_runner_ara.do_api1c(url, session_id, verify_string)

    if do_create_session:
        shutil.copyfile(
            os.path.join(analysis_root_directory, "data", "coverages.bin"),
            os.path.join(analysis_root_directory, "input", "coverages.bin"))

        shutil.copyfile(
            os.path.join(analysis_root_directory, "data", "items.bin"),
            os.path.join(analysis_root_directory, "input", "items.bin"))
    else:
        shutil.copyfile(
            os.path.join(analysis_root_directory, "input", "coverages.bin"),
            os.path.join(analysis_root_directory, "data", "coverages.bin"))

        shutil.copyfile(
            os.path.join(analysis_root_directory, "input", "items.bin"),
            os.path.join(analysis_root_directory, "data", "items.bin"))

    os.chdir(analysis_root_directory)
    model_runner_ara.run_analysis_only(
        analysis_settings, number_of_partitions, log_command)
    os.chdir(original_directory)

except Exception as e:
    logging.exception("Model execution task failed.")
    os.chdir(original_directory)
    exit
=======
#! /usr/bin/python

import os
import sys
import json
import logging
from multiprocessing import cpu_count
import certifi
import requests
import argparse
import readunicedepx as upx
import inspect
import shutil
import csv
from subprocess import Popen

CURRENT_DIRECTORY = \
    os.path.dirname(os.path.abspath(inspect.getfile(inspect.currentframe())))
sys.path.append(os.path.join(CURRENT_DIRECTORY, ".."))

from model_execution import model_runner_ara
from common import helpers

'''
Funcitionaity for calling ARA apis to genererate Hurloss
event footprints and vulneravility matrices.

API 1a -

API 1b -

API 2 -

API 3 -

API 1c -


The following acronyms are used:
EA - exposure area perils
EF - event footprint
VM - vulnerability matrix
'''


@helpers.oasis_log(logging.getLogger())
def extract_tivs(upx_filename):
    ''' Extract the TIVs by location and policy from a UPX file'''
    tivs = {}
    with open(upx_filename, "r") as upx_file:
        line = upx_file.readline()
        iversionList = upx.GetUpxRecordType(line)
        iversion = iversionList[0]
        for line in upx_file:
            # logging.info("Line: {}".format(line))
            # record = upx.ParseLocationRecord(line, iversion)
            # logging.info("Record: {}".format(record))

            (retval, polid, locid, AreaScheme, StateFIPS,
             CountyFIPS, ZIP5, GeoLat, GeoLong, RiskCount,
             RepValBldg, RepValOStr, RepValCont, RepValTime,
             RVDaysCovered, ConType, ConBldg, ConOStr, OccType,
             Occ, YearBuilt, Stories, GrossArea, PerilCount, Peril,
             LimitType, Limits, Participation, DedType, Deds, territory,
             SubArea, ReinsCount, ReinsOrder, ReinsType, ReinsCID,
             ReinsField1, ReinsField2, ReinsField3, ReinsField4) \
                = upx.ParseLocationRecord(line, iversion)
            polid = polid.strip()
            locid = locid.strip()
            # logging.info("TIVs: {} {} {} {}".format(
            #     RepValBldg, RepValOStr, RepValCont, RepValTime))

            tivs[(polid, locid, 'Bldg')] = RepValBldg
            tivs[(polid, locid, 'Ostr')] = RepValOStr
            tivs[(polid, locid, 'Cont')] = RepValCont
            tivs[(polid, locid, 'Time')] = RepValTime
    return tivs


@helpers.oasis_log(logging.getLogger())
def write_exposure_files(api1a_json, tivs, data_directory):
    ''' Write out the Oasis item and coverage files given an API1a response'''
    
    items_csv_filename = os.path.join(data_directory, "items.csv")
    coverages_csv_filename = os.path.join(data_directory, "coverages.csv")

    # For now groupID = itemID
    with open(items_csv_filename, "w") as items_file,\
             open(coverages_csv_filename, "w") as coverages_file:

        items_csv_writer = csv.writer(items_file)
        coverages_csv_writer = csv.writer(coverages_file)

        # Write headers
        items_csv_writer.writerow(["item_id", "coverage_id", "areaperil_id", "vulnerability_id", "group_id"])
        coverages_csv_writer.writerow(["coverage_id","tiv"])

        item_id = 1
        coverage_id = 1
        for loc in api1a_json['Locations']:
            for av in loc['AVs']:
                if av["PerilID"] == model_runner_ara.PERIL_WIND:
                    for covs in av['CoverageAndVulnerabilities']:
                        tiv = tivs[(loc['PolID'], loc['LocID'], 'Bldg')]
                        coverages_csv_writer.writerow([coverage_id + 0, tiv])
                        items_csv_writer.writerow([
                            item_id+0, coverage_id+0, av['AreaPerilID'],
                            covs['VulnerabilityID'], item_id])                        
                        
                        tiv = tivs[(loc['PolID'], loc['LocID'], 'Ostr')]
                        coverages_csv_writer.writerow([coverage_id + 1, tiv])
                        items_csv_writer.writerow([
                            item_id+1, coverage_id+1, av['AreaPerilID'],
                            covs['VulnerabilityID'], item_id])

                        tiv = tivs[(loc['PolID'], loc['LocID'], 'Cont')]
                        coverages_csv_writer.writerow([coverage_id + 2, tiv])
                        items_csv_writer.writerow([
                            item_id+2, coverage_id+2, av['AreaPerilID'],
                            covs['VulnerabilityID'], item_id])
                        
                        tiv = tivs[(loc['PolID'], loc['LocID'], 'Time')]
                        coverages_csv_writer.writerow([coverage_id + 3, tiv])
                        items_csv_writer.writerow([
                            item_id+3, coverage_id+3, av['AreaPerilID'],
                            covs['VulnerabilityID'], item_id])

                elif av["PerilID"] == model_runner_ara.PERIL_STORMSURGE:
                    for covs in av['CoverageAndVulnerabilities']:
                        tiv = tivs[(loc['PolID'], loc['LocID'], 'Bldg')]
                        items_csv_writer.writerow([
                            item_id+4, coverage_id+0, av['AreaPerilID'],
                            covs['VulnerabilityID'], item_id])
                        
                        tiv = tivs[(loc['PolID'], loc['LocID'], 'Ostr')]
                        items_csv_writer.writerow([
                            item_id+5, coverage_id+1, av['AreaPerilID'],
                            covs['VulnerabilityID'], item_id])
                        
                        tiv = tivs[(loc['PolID'], loc['LocID'], 'Cont')]
                        items_csv_writer.writerow([
                            item_id+6, coverage_id+2, av['AreaPerilID'],
                            covs['VulnerabilityID'], item_id])
                        
                        tiv = tivs[(loc['PolID'], loc['LocID'], 'Time')]
                        items_csv_writer.writerow([
                            item_id+7, coverage_id+3, av['AreaPerilID'],
                            covs['VulnerabilityID'], item_id])

                else:
                    raise Exception(
                        "Unknown peril code:{}".format(av["PerilID"]))

            item_id = item_id + 8
            coverage_id = coverage_id + 4

    items_bin_filename = os.path.join(data_directory, "items.bin")
    coverages_bin_filename = os.path.join(data_directory, "coverages.bin")

    items_to_bin_cmd = "itemtobin < {} > {}".format(items_csv_filename, items_bin_filename)
    coverages_to_bin_cmd = "coveragetobin < {} > {}".format(coverages_csv_filename, coverages_bin_filename)

    logging.info("Creating items binary file")
    logging.info("Cmd: {}".format(items_to_bin_cmd))
    p = Popen(items_to_bin_cmd, shell=True)
    p.wait()
    if p.returncode > 0:
        raise Exception("Items to bin convesrion failed: {}".format(p.returncode))

    logging.info("Creating coverage binary file")
    logging.info("Cmd: {}".format(coverages_to_bin_cmd))
    p = Popen(coverages_to_bin_cmd, shell=True)
    p.wait()
    if p.returncode > 0:
        raise Exception("Coverages to bin convesrion failed: {}".format(p.returncode))

    os.remove(items_csv_filename)
    os.remove(coverages_csv_filename)

@helpers.oasis_log(logging.getLogger())
def create_session(url, upx_file, verify_string, do_stormsurge):

    api1a_json = model_runner_ara.do_api1(url, upx_file, verify_string, do_stormsurge)
    session_id = int(api1a_json['SessionID'])
    logging.debug("Session ID={}".format(session_id))

    if event_set_type not in (model_runner_ara.EVENT_SET_HISTORICAL, model_runner_ara.EVENT_SET_PROBABILISTIC):
        raise Exception("Unknown event set type:{}".format(event_set_type))

    tivs = extract_tivs(upx_file)
    write_exposure_files(api1a_json, tivs, data_directory)

    return session_id

parser = argparse.ArgumentParser(description='Run ARA Hurloss.')

parser.add_argument('-i', '--ara_server_ip',
                    type=str,
                    required=True,
                    help="The IP address of the ARA server.")
parser.add_argument('-u', '--upx_file',
                    type=str,
                    default = "",
                    help="The UPX file containing the exposure data.")
parser.add_argument('-a', '--analysis_settings_json',
                    type=str,
                    required=True,
                    help="The analysis settings JSON file.")
parser.add_argument('-d', '--analysis_root_directory',
                    type=str,
                    default=os.getcwd(),
                    help="The analysis root directory.")
parser.add_argument('-p', '--number_of_partitions',
                    type=int,
                    default=-1,
                    help="The number of processes to use. " +
                    "Defaults to the number of available cores.")
parser.add_argument('-n', '--number_of_ara_server_cores',
                    type=int,
                    default=12,
                    help="The number of ARA server cores. " +
                    "Defaults to 12.")
parser.add_argument('-c', '--command_debug_file',
                    type=str,
                    default='',
                    help="Debug file for the generated commands.")
parser.add_argument('-v', '--verbose',
                    action='store_true',
                    help='Verbose logging.')

args = parser.parse_args()

ara_server_ip = args.ara_server_ip
upx_file = args.upx_file
analysis_settings_json = args.analysis_settings_json
number_of_partitions = args.number_of_partitions
api3_ef_request_concurency = args.number_of_ara_server_cores
command_debug_file = args.command_debug_file
do_verbose = args.verbose
analysis_root_directory = args.analysis_root_directory

do_create_session = True
if upx_file == "":
    do_create_session = False

do_command_output = not command_debug_file == ''

script_root_directory = \
    os.path.dirname(os.path.abspath(inspect.getfile(inspect.currentframe())))


def log_command(command):
    ''' Log a command '''
    pass


if do_verbose:
    log_level = logging.DEBUG
    log_format = '%(asctime)s - %(name)s - %(levelname)s - %(message)s'
else:
    log_level = logging.INFO
    log_format = ' %(message)s'

logging.basicConfig(stream=sys.stdout, level=log_level, format=log_format)

original_directory = os.getcwd()

try:

    logging.info("Do create session: {}".format(do_create_session))

    # Set the number of partitions
    if number_of_partitions == -1:
        number_of_partitions = cpu_count()
    if not os.path.exists(analysis_settings_json):
        raise Exception(
            'Analysis settings file does not exist:{}'
            .format(analysis_settings_json))

    if not os.path.exists(analysis_root_directory):
        raise Exception(
            'Analysis root directory does not exist:{}'
            .format(analysis_root_directory))
    analysis_root_directory = os.path.abspath(analysis_root_directory)

    if command_debug_file:
        fully_qualified_command_debug_file = \
            os.path.abspath(command_debug_file)
        with open(fully_qualified_command_debug_file, "w") as file:
            file.writelines("#!/bin/sh" + os.linesep)

        def log_command(command):
            with open(fully_qualified_command_debug_file, "a") as file:
                file.writelines(command + os.linesep)

    # Parse the analysis settings file
    with open(analysis_settings_json) as file:
        analysis_settings = json.load(file)['analysis_settings']

    data_directory = os.path.join(analysis_root_directory, "data")
    working_directory = os.path.join(analysis_root_directory, "working")

    if os.path.exists(working_directory):
        shutil.rmtree(working_directory)
    os.mkdir(working_directory)

    if os.path.exists(data_directory):
        shutil.rmtree(data_directory)
    os.mkdir(data_directory)

    url = 'https://{0}/oasis/'.format(ara_server_ip)
    upx_file = upx_file

    verify_string = False
    verify_mode = ""
    if verify_mode == "certifi":
        verify_string = certifi.where()

    if not verify_string:
        requests.packages.urllib3.disable_warnings()

    model_settings = analysis_settings["model_settings"]
    session_id = model_settings["session_id"]
    do_wind = bool(model_settings["peril_wind"])
    do_stormsurge = bool(model_settings["peril_surge"])
    do_demand_surge = bool(model_settings["demand_surge"])
    leakage_factor = float(model_settings["leakage_factor"])
    event_set_type = model_settings["event_set"]

    logging.info("Session ID: {}".format(session_id))
    logging.info("Do wind: {}".format(do_wind))    
    logging.info("Do surge: {}".format(do_stormsurge))
    
    if do_create_session:
        session_id = create_session(url, upx_file, verify_string, do_stormsurge)
        analysis_settings['session_id'] = session_id

    ea_wind_filename = os.path.join(
        data_directory, 'EA_Wind_Chunk_1.csv')
    ea_surge_filename = os.path.join(
        data_directory, 'EA_StormSurge_Chunk_1.csv')

    model_runner_ara.do_api2(url, session_id, event_set_type, do_stormsurge,
            ea_wind_filename, ea_surge_filename, verify_string)

    model_runner_ara.do_api3_vm(url, session_id, event_set_type, do_stormsurge,
               data_directory, "testVM.tar.gz", verify_string)

    model_runner_ara.do_api3_ef(number_of_partitions, api3_ef_request_concurency,
                                session_id, event_set_type, url, data_directory,
                                verify_string, model_runner_ara.PERIL_WIND)

    if do_stormsurge:
        model_runner_ara.do_api3_ef(number_of_partitions, api3_ef_request_concurency,
                                    session_id, event_set_type, url, data_directory,
                                    verify_string, model_runner_ara.PERIL_STORMSURGE)

    if do_create_session:
        model_runner_ara.do_api1c(url, session_id, verify_string)

    if do_create_session:
        shutil.copyfile(
            os.path.join(analysis_root_directory, "data", "coverages.bin"),
            os.path.join(analysis_root_directory, "input", "coverages.bin"))

        shutil.copyfile(
            os.path.join(analysis_root_directory, "data", "items.bin"),
            os.path.join(analysis_root_directory, "input", "items.bin"))
    else:
        shutil.copyfile(
            os.path.join(analysis_root_directory, "input", "coverages.bin"),
            os.path.join(analysis_root_directory, "data", "coverages.bin"))

        shutil.copyfile(
            os.path.join(analysis_root_directory, "input", "items.bin"),
            os.path.join(analysis_root_directory, "data", "items.bin"))

    os.chdir(analysis_root_directory)
    model_runner_ara.run_analysis_only(
         analysis_settings, number_of_partitions, log_command if do_command_output else None)
    os.chdir(original_directory)

except Exception as e:
    logging.exception("Model execution task failed.")
    os.chdir(original_directory)
    exit
>>>>>>> bf9d5e01
<|MERGE_RESOLUTION|>--- conflicted
+++ resolved
@@ -1,4 +1,3 @@
-<<<<<<< HEAD
 #! /usr/bin/python
 
 import os
@@ -18,26 +17,6 @@
 
 from model_execution import model_runner_ara, ara_session_utils
 
-'''
-Funcitionaity for calling ARA apis to genererate Hurloss
-event footprints and vulneravility matrices.
-
-API 1a -
-
-API 1b -
-
-API 2 -
-
-API 3 -
-
-API 1c -
-
-
-The following acronyms are used:
-EA - exposure area perils
-EF - event footprint
-VM - vulnerability matrix
-'''
 parser = argparse.ArgumentParser(description='Run ARA Hurloss.')
 
 parser.add_argument('-i', '--ara_server_ip',
@@ -129,7 +108,7 @@
             .format(analysis_root_directory))
     analysis_root_directory = os.path.abspath(analysis_root_directory)
 
-    if command_debug_file:
+    if do_command_output:
         fully_qualified_command_debug_file = \
             os.path.abspath(command_debug_file)
         with open(fully_qualified_command_debug_file, "w") as file:
@@ -138,6 +117,8 @@
         def log_command(command):
             with open(fully_qualified_command_debug_file, "a") as file:
                 file.writelines(command + os.linesep)
+    else:
+        log_command = None
 
     # Parse the analysis settings file
     with open(analysis_settings_json) as file:
@@ -224,398 +205,10 @@
 
     os.chdir(analysis_root_directory)
     model_runner_ara.run_analysis_only(
-        analysis_settings, number_of_partitions, log_command)
+         analysis_settings, number_of_partitions, log_command)
     os.chdir(original_directory)
 
 except Exception as e:
     logging.exception("Model execution task failed.")
     os.chdir(original_directory)
-    exit
-=======
-#! /usr/bin/python
-
-import os
-import sys
-import json
-import logging
-from multiprocessing import cpu_count
-import certifi
-import requests
-import argparse
-import readunicedepx as upx
-import inspect
-import shutil
-import csv
-from subprocess import Popen
-
-CURRENT_DIRECTORY = \
-    os.path.dirname(os.path.abspath(inspect.getfile(inspect.currentframe())))
-sys.path.append(os.path.join(CURRENT_DIRECTORY, ".."))
-
-from model_execution import model_runner_ara
-from common import helpers
-
-'''
-Funcitionaity for calling ARA apis to genererate Hurloss
-event footprints and vulneravility matrices.
-
-API 1a -
-
-API 1b -
-
-API 2 -
-
-API 3 -
-
-API 1c -
-
-
-The following acronyms are used:
-EA - exposure area perils
-EF - event footprint
-VM - vulnerability matrix
-'''
-
-
-@helpers.oasis_log(logging.getLogger())
-def extract_tivs(upx_filename):
-    ''' Extract the TIVs by location and policy from a UPX file'''
-    tivs = {}
-    with open(upx_filename, "r") as upx_file:
-        line = upx_file.readline()
-        iversionList = upx.GetUpxRecordType(line)
-        iversion = iversionList[0]
-        for line in upx_file:
-            # logging.info("Line: {}".format(line))
-            # record = upx.ParseLocationRecord(line, iversion)
-            # logging.info("Record: {}".format(record))
-
-            (retval, polid, locid, AreaScheme, StateFIPS,
-             CountyFIPS, ZIP5, GeoLat, GeoLong, RiskCount,
-             RepValBldg, RepValOStr, RepValCont, RepValTime,
-             RVDaysCovered, ConType, ConBldg, ConOStr, OccType,
-             Occ, YearBuilt, Stories, GrossArea, PerilCount, Peril,
-             LimitType, Limits, Participation, DedType, Deds, territory,
-             SubArea, ReinsCount, ReinsOrder, ReinsType, ReinsCID,
-             ReinsField1, ReinsField2, ReinsField3, ReinsField4) \
-                = upx.ParseLocationRecord(line, iversion)
-            polid = polid.strip()
-            locid = locid.strip()
-            # logging.info("TIVs: {} {} {} {}".format(
-            #     RepValBldg, RepValOStr, RepValCont, RepValTime))
-
-            tivs[(polid, locid, 'Bldg')] = RepValBldg
-            tivs[(polid, locid, 'Ostr')] = RepValOStr
-            tivs[(polid, locid, 'Cont')] = RepValCont
-            tivs[(polid, locid, 'Time')] = RepValTime
-    return tivs
-
-
-@helpers.oasis_log(logging.getLogger())
-def write_exposure_files(api1a_json, tivs, data_directory):
-    ''' Write out the Oasis item and coverage files given an API1a response'''
-    
-    items_csv_filename = os.path.join(data_directory, "items.csv")
-    coverages_csv_filename = os.path.join(data_directory, "coverages.csv")
-
-    # For now groupID = itemID
-    with open(items_csv_filename, "w") as items_file,\
-             open(coverages_csv_filename, "w") as coverages_file:
-
-        items_csv_writer = csv.writer(items_file)
-        coverages_csv_writer = csv.writer(coverages_file)
-
-        # Write headers
-        items_csv_writer.writerow(["item_id", "coverage_id", "areaperil_id", "vulnerability_id", "group_id"])
-        coverages_csv_writer.writerow(["coverage_id","tiv"])
-
-        item_id = 1
-        coverage_id = 1
-        for loc in api1a_json['Locations']:
-            for av in loc['AVs']:
-                if av["PerilID"] == model_runner_ara.PERIL_WIND:
-                    for covs in av['CoverageAndVulnerabilities']:
-                        tiv = tivs[(loc['PolID'], loc['LocID'], 'Bldg')]
-                        coverages_csv_writer.writerow([coverage_id + 0, tiv])
-                        items_csv_writer.writerow([
-                            item_id+0, coverage_id+0, av['AreaPerilID'],
-                            covs['VulnerabilityID'], item_id])                        
-                        
-                        tiv = tivs[(loc['PolID'], loc['LocID'], 'Ostr')]
-                        coverages_csv_writer.writerow([coverage_id + 1, tiv])
-                        items_csv_writer.writerow([
-                            item_id+1, coverage_id+1, av['AreaPerilID'],
-                            covs['VulnerabilityID'], item_id])
-
-                        tiv = tivs[(loc['PolID'], loc['LocID'], 'Cont')]
-                        coverages_csv_writer.writerow([coverage_id + 2, tiv])
-                        items_csv_writer.writerow([
-                            item_id+2, coverage_id+2, av['AreaPerilID'],
-                            covs['VulnerabilityID'], item_id])
-                        
-                        tiv = tivs[(loc['PolID'], loc['LocID'], 'Time')]
-                        coverages_csv_writer.writerow([coverage_id + 3, tiv])
-                        items_csv_writer.writerow([
-                            item_id+3, coverage_id+3, av['AreaPerilID'],
-                            covs['VulnerabilityID'], item_id])
-
-                elif av["PerilID"] == model_runner_ara.PERIL_STORMSURGE:
-                    for covs in av['CoverageAndVulnerabilities']:
-                        tiv = tivs[(loc['PolID'], loc['LocID'], 'Bldg')]
-                        items_csv_writer.writerow([
-                            item_id+4, coverage_id+0, av['AreaPerilID'],
-                            covs['VulnerabilityID'], item_id])
-                        
-                        tiv = tivs[(loc['PolID'], loc['LocID'], 'Ostr')]
-                        items_csv_writer.writerow([
-                            item_id+5, coverage_id+1, av['AreaPerilID'],
-                            covs['VulnerabilityID'], item_id])
-                        
-                        tiv = tivs[(loc['PolID'], loc['LocID'], 'Cont')]
-                        items_csv_writer.writerow([
-                            item_id+6, coverage_id+2, av['AreaPerilID'],
-                            covs['VulnerabilityID'], item_id])
-                        
-                        tiv = tivs[(loc['PolID'], loc['LocID'], 'Time')]
-                        items_csv_writer.writerow([
-                            item_id+7, coverage_id+3, av['AreaPerilID'],
-                            covs['VulnerabilityID'], item_id])
-
-                else:
-                    raise Exception(
-                        "Unknown peril code:{}".format(av["PerilID"]))
-
-            item_id = item_id + 8
-            coverage_id = coverage_id + 4
-
-    items_bin_filename = os.path.join(data_directory, "items.bin")
-    coverages_bin_filename = os.path.join(data_directory, "coverages.bin")
-
-    items_to_bin_cmd = "itemtobin < {} > {}".format(items_csv_filename, items_bin_filename)
-    coverages_to_bin_cmd = "coveragetobin < {} > {}".format(coverages_csv_filename, coverages_bin_filename)
-
-    logging.info("Creating items binary file")
-    logging.info("Cmd: {}".format(items_to_bin_cmd))
-    p = Popen(items_to_bin_cmd, shell=True)
-    p.wait()
-    if p.returncode > 0:
-        raise Exception("Items to bin convesrion failed: {}".format(p.returncode))
-
-    logging.info("Creating coverage binary file")
-    logging.info("Cmd: {}".format(coverages_to_bin_cmd))
-    p = Popen(coverages_to_bin_cmd, shell=True)
-    p.wait()
-    if p.returncode > 0:
-        raise Exception("Coverages to bin convesrion failed: {}".format(p.returncode))
-
-    os.remove(items_csv_filename)
-    os.remove(coverages_csv_filename)
-
-@helpers.oasis_log(logging.getLogger())
-def create_session(url, upx_file, verify_string, do_stormsurge):
-
-    api1a_json = model_runner_ara.do_api1(url, upx_file, verify_string, do_stormsurge)
-    session_id = int(api1a_json['SessionID'])
-    logging.debug("Session ID={}".format(session_id))
-
-    if event_set_type not in (model_runner_ara.EVENT_SET_HISTORICAL, model_runner_ara.EVENT_SET_PROBABILISTIC):
-        raise Exception("Unknown event set type:{}".format(event_set_type))
-
-    tivs = extract_tivs(upx_file)
-    write_exposure_files(api1a_json, tivs, data_directory)
-
-    return session_id
-
-parser = argparse.ArgumentParser(description='Run ARA Hurloss.')
-
-parser.add_argument('-i', '--ara_server_ip',
-                    type=str,
-                    required=True,
-                    help="The IP address of the ARA server.")
-parser.add_argument('-u', '--upx_file',
-                    type=str,
-                    default = "",
-                    help="The UPX file containing the exposure data.")
-parser.add_argument('-a', '--analysis_settings_json',
-                    type=str,
-                    required=True,
-                    help="The analysis settings JSON file.")
-parser.add_argument('-d', '--analysis_root_directory',
-                    type=str,
-                    default=os.getcwd(),
-                    help="The analysis root directory.")
-parser.add_argument('-p', '--number_of_partitions',
-                    type=int,
-                    default=-1,
-                    help="The number of processes to use. " +
-                    "Defaults to the number of available cores.")
-parser.add_argument('-n', '--number_of_ara_server_cores',
-                    type=int,
-                    default=12,
-                    help="The number of ARA server cores. " +
-                    "Defaults to 12.")
-parser.add_argument('-c', '--command_debug_file',
-                    type=str,
-                    default='',
-                    help="Debug file for the generated commands.")
-parser.add_argument('-v', '--verbose',
-                    action='store_true',
-                    help='Verbose logging.')
-
-args = parser.parse_args()
-
-ara_server_ip = args.ara_server_ip
-upx_file = args.upx_file
-analysis_settings_json = args.analysis_settings_json
-number_of_partitions = args.number_of_partitions
-api3_ef_request_concurency = args.number_of_ara_server_cores
-command_debug_file = args.command_debug_file
-do_verbose = args.verbose
-analysis_root_directory = args.analysis_root_directory
-
-do_create_session = True
-if upx_file == "":
-    do_create_session = False
-
-do_command_output = not command_debug_file == ''
-
-script_root_directory = \
-    os.path.dirname(os.path.abspath(inspect.getfile(inspect.currentframe())))
-
-
-def log_command(command):
-    ''' Log a command '''
-    pass
-
-
-if do_verbose:
-    log_level = logging.DEBUG
-    log_format = '%(asctime)s - %(name)s - %(levelname)s - %(message)s'
-else:
-    log_level = logging.INFO
-    log_format = ' %(message)s'
-
-logging.basicConfig(stream=sys.stdout, level=log_level, format=log_format)
-
-original_directory = os.getcwd()
-
-try:
-
-    logging.info("Do create session: {}".format(do_create_session))
-
-    # Set the number of partitions
-    if number_of_partitions == -1:
-        number_of_partitions = cpu_count()
-    if not os.path.exists(analysis_settings_json):
-        raise Exception(
-            'Analysis settings file does not exist:{}'
-            .format(analysis_settings_json))
-
-    if not os.path.exists(analysis_root_directory):
-        raise Exception(
-            'Analysis root directory does not exist:{}'
-            .format(analysis_root_directory))
-    analysis_root_directory = os.path.abspath(analysis_root_directory)
-
-    if command_debug_file:
-        fully_qualified_command_debug_file = \
-            os.path.abspath(command_debug_file)
-        with open(fully_qualified_command_debug_file, "w") as file:
-            file.writelines("#!/bin/sh" + os.linesep)
-
-        def log_command(command):
-            with open(fully_qualified_command_debug_file, "a") as file:
-                file.writelines(command + os.linesep)
-
-    # Parse the analysis settings file
-    with open(analysis_settings_json) as file:
-        analysis_settings = json.load(file)['analysis_settings']
-
-    data_directory = os.path.join(analysis_root_directory, "data")
-    working_directory = os.path.join(analysis_root_directory, "working")
-
-    if os.path.exists(working_directory):
-        shutil.rmtree(working_directory)
-    os.mkdir(working_directory)
-
-    if os.path.exists(data_directory):
-        shutil.rmtree(data_directory)
-    os.mkdir(data_directory)
-
-    url = 'https://{0}/oasis/'.format(ara_server_ip)
-    upx_file = upx_file
-
-    verify_string = False
-    verify_mode = ""
-    if verify_mode == "certifi":
-        verify_string = certifi.where()
-
-    if not verify_string:
-        requests.packages.urllib3.disable_warnings()
-
-    model_settings = analysis_settings["model_settings"]
-    session_id = model_settings["session_id"]
-    do_wind = bool(model_settings["peril_wind"])
-    do_stormsurge = bool(model_settings["peril_surge"])
-    do_demand_surge = bool(model_settings["demand_surge"])
-    leakage_factor = float(model_settings["leakage_factor"])
-    event_set_type = model_settings["event_set"]
-
-    logging.info("Session ID: {}".format(session_id))
-    logging.info("Do wind: {}".format(do_wind))    
-    logging.info("Do surge: {}".format(do_stormsurge))
-    
-    if do_create_session:
-        session_id = create_session(url, upx_file, verify_string, do_stormsurge)
-        analysis_settings['session_id'] = session_id
-
-    ea_wind_filename = os.path.join(
-        data_directory, 'EA_Wind_Chunk_1.csv')
-    ea_surge_filename = os.path.join(
-        data_directory, 'EA_StormSurge_Chunk_1.csv')
-
-    model_runner_ara.do_api2(url, session_id, event_set_type, do_stormsurge,
-            ea_wind_filename, ea_surge_filename, verify_string)
-
-    model_runner_ara.do_api3_vm(url, session_id, event_set_type, do_stormsurge,
-               data_directory, "testVM.tar.gz", verify_string)
-
-    model_runner_ara.do_api3_ef(number_of_partitions, api3_ef_request_concurency,
-                                session_id, event_set_type, url, data_directory,
-                                verify_string, model_runner_ara.PERIL_WIND)
-
-    if do_stormsurge:
-        model_runner_ara.do_api3_ef(number_of_partitions, api3_ef_request_concurency,
-                                    session_id, event_set_type, url, data_directory,
-                                    verify_string, model_runner_ara.PERIL_STORMSURGE)
-
-    if do_create_session:
-        model_runner_ara.do_api1c(url, session_id, verify_string)
-
-    if do_create_session:
-        shutil.copyfile(
-            os.path.join(analysis_root_directory, "data", "coverages.bin"),
-            os.path.join(analysis_root_directory, "input", "coverages.bin"))
-
-        shutil.copyfile(
-            os.path.join(analysis_root_directory, "data", "items.bin"),
-            os.path.join(analysis_root_directory, "input", "items.bin"))
-    else:
-        shutil.copyfile(
-            os.path.join(analysis_root_directory, "input", "coverages.bin"),
-            os.path.join(analysis_root_directory, "data", "coverages.bin"))
-
-        shutil.copyfile(
-            os.path.join(analysis_root_directory, "input", "items.bin"),
-            os.path.join(analysis_root_directory, "data", "items.bin"))
-
-    os.chdir(analysis_root_directory)
-    model_runner_ara.run_analysis_only(
-         analysis_settings, number_of_partitions, log_command if do_command_output else None)
-    os.chdir(original_directory)
-
-except Exception as e:
-    logging.exception("Model execution task failed.")
-    os.chdir(original_directory)
-    exit
->>>>>>> bf9d5e01
+    exit