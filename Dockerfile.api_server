--- conflicted
+++ resolved
@@ -9,11 +9,7 @@
 
 
 # ---- STAGE 2 ----
-<<<<<<< HEAD
-FROM python:3.8-alpine3.11
-=======
 FROM python:3.8-alpine3.13
->>>>>>> e71f23b7
 RUN apk update \
  && apk add --no-cache mariadb-dev libpq bash curl \
  && apk upgrade --available
